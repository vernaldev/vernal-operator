resources:
- manager.yaml
apiVersion: kustomize.config.k8s.io/v1beta1
kind: Kustomization
images:
- name: controller
<<<<<<< HEAD
  newName: vcr.local.lan.vernal.dev:5555/vernaldev/vernal-operator
  newTag: 0.1.0-alpha15
=======
  newName: vcr.local.lan.vernal.dev:5000/vernaldev/vernal-operator
  newTag: 0.1.0-alpha26
>>>>>>> 268b0a53
<|MERGE_RESOLUTION|>--- conflicted
+++ resolved
@@ -4,10 +4,5 @@
 kind: Kustomization
 images:
 - name: controller
-<<<<<<< HEAD
-  newName: vcr.local.lan.vernal.dev:5555/vernaldev/vernal-operator
-  newTag: 0.1.0-alpha15
-=======
   newName: vcr.local.lan.vernal.dev:5000/vernaldev/vernal-operator
-  newTag: 0.1.0-alpha26
->>>>>>> 268b0a53
+  newTag: 0.1.0-alpha26