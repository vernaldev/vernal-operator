apiVersion: vernal.dev/v1alpha1
kind: Application
metadata:
  name: test
spec:
  owner: dennis
  repo:
    url: https://github.com/vernaldev/test
    revision: main
    path: vernal.yaml
  components:
  - name: whoami
    image: traefik/whoami:latest
    containerPort: 80
<<<<<<< HEAD
    minReplicas: 1
    maxReplicas: 8
  # - name: httpbin
  #   image: kennethreitz/httpbin:latest
  #   containerPort: 80
  #   minReplicas: 2
  #   maxReplicas: 5
=======
  - name: httpbin
    image: kennethreitz/httpbin:latest
    containerPort: 80
  postgres:
    enabled: true
    urlEnvVar: DATABASE_URL
  redis:
    enabled: true
    urlEnvVar: REDIS_URL
>>>>>>> 268b0a53
<|MERGE_RESOLUTION|>--- conflicted
+++ resolved
@@ -12,22 +12,16 @@
   - name: whoami
     image: traefik/whoami:latest
     containerPort: 80
-<<<<<<< HEAD
     minReplicas: 1
-    maxReplicas: 8
-  # - name: httpbin
-  #   image: kennethreitz/httpbin:latest
-  #   containerPort: 80
-  #   minReplicas: 2
-  #   maxReplicas: 5
-=======
+    maxReplicas: 3
   - name: httpbin
     image: kennethreitz/httpbin:latest
     containerPort: 80
+    minReplicas: 1
+    maxReplicas: 3
   postgres:
     enabled: true
     urlEnvVar: DATABASE_URL
   redis:
     enabled: true
-    urlEnvVar: REDIS_URL
->>>>>>> 268b0a53
+    urlEnvVar: REDIS_URL